--- conflicted
+++ resolved
@@ -44,8 +44,4 @@
 | Node.js     | Version >= 7.6. | Knorm uses `async/await`                                                    |
 | Databases   | PostgreSQL      | via [@knorm/postgres](https://www.npmjs.com/package/@knorm/postgres) plugin |
 
-<<<<<<< HEAD
-## [Get started](https://knorm.github.io/knorm/#/guides/getting-started?id=getting-started) :star:
-=======
-## [Get started](https://knorm.github.io/knorm/#/guides/getting-started?id=getting-started)
->>>>>>> 1d3a84b0
+## [Get started](https://knorm.github.io/knorm/#/guides/getting-started?id=getting-started)