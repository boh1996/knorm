{
  "name": "@knorm/knorm",
  "version": "1.0.0",
  "description": "A purely ES6 class-based ORM for Knex.js",
  "main": "index.js",
  "scripts": {
    "test": "mocha --exit 'test/**/*.spec.js'",
    "coverage": "nyc npm test",
    "lint": "eslint .",
    "lint:fix": "eslint --fix .",
    "coveralls": "nyc report --reporter=text-lcov | coveralls",
    "ci": "npm-run-all lint coverage coveralls",
    "postgres": "docker-compose exec postgres echo 'postgres running ...' || docker-compose up -d postgres",
    "postgres:stop": "docker-compose stop postgres",
    "postgres:remove": "docker-compose rm -sf postgres",
    "todo": "grep -rn -e TODO -e FIXME lib",
    "docs": "docsify serve docs",
    "changelog": "standard-changelog",
    "release": "standard-version"
  },
  "author": "Joel Mukuthu <joelmukuthu@gmail.com>",
  "license": "MIT",
  "devDependencies": {
    "coveralls": "^3.0.0",
    "docsify-cli": "^4.2.0",
    "eslint": "^4.19.1",
    "eslint-config-prettier": "^2.9.0",
    "eslint-plugin-prettier": "^2.6.0",
    "knex": "^0.14.4",
    "mocha": "^5.0.4",
    "npm-run-all": "^4.1.2",
    "nyc": "^11.7.1",
    "pg": "^7.4.1",
    "prettier": "^1.12.1",
    "proxyquire": "^2.0.0",
    "sinon": "^4.5.0",
    "sql-bricks-postgres": "^0.5.0",
    "standard-changelog": "^1.0.19",
    "standard-version": "^4.3.0",
    "unexpected": "^10.37.5",
    "unexpected-knex": "^1.2.0",
    "unexpected-sinon": "^10.9.0"
  },
  "standard-version": {
    "skip": {
      "changelog": true
    },
    "scripts": {
      "postbump": "npm run changelog"
    }
  },
  "directories": {
    "doc": "doc",
    "test": "test"
  },
  "keywords": [
    "orm",
    "erm",
    "sql",
    "db",
    "database"
  ],
  "dependencies": {
    "lodash": "^4.17.5",
<<<<<<< HEAD
    "validator": "^10.1.0"
=======
    "sql-bricks": "^2.0.3",
    "validator": "^9.4.1"
>>>>>>> fb55785d
  },
  "repository": {
    "type": "git",
    "url": "git+ssh://git@github.com/joelmukuthu/knorm.git"
  },
  "bugs": {
    "url": "https://github.com/joelmukuthu/knorm/issues"
  },
  "homepage": "https://github.com/joelmukuthu/knorm#readme"
}<|MERGE_RESOLUTION|>--- conflicted
+++ resolved
@@ -62,12 +62,8 @@
   ],
   "dependencies": {
     "lodash": "^4.17.5",
-<<<<<<< HEAD
+    "sql-bricks": "^2.0.3",
     "validator": "^10.1.0"
-=======
-    "sql-bricks": "^2.0.3",
-    "validator": "^9.4.1"
->>>>>>> fb55785d
   },
   "repository": {
     "type": "git",
